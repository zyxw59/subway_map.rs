use std::{
    collections::{btree_map::Entry, BTreeMap, HashMap, HashSet},
    fmt,
    ops::{Index, IndexMut},
};

use itertools::Itertools;
use serde::Serialize;

use crate::{
    corner::{calculate_longitudinal_offsets, calculate_tan_half_angle, Corner, ParallelShift},
    document::Document,
    error::{Error, MathError, Result},
    expressions::Variable,
    values::{Point, PointProvenance},
};

mod line;
mod route_corner;

<<<<<<< HEAD
=======
use crate::corner::{calculate_longitudinal_offsets, calculate_tan_half_angle};
use crate::error::{EvaluatorError, MathError};
use crate::expressions::Variable;
use crate::intermediate_representation::{Operation, OperationKind, Path};
use crate::values::{Point, PointProvenance};

>>>>>>> abcffea3
use line::{Line, LineId};
use route_corner::{RouteCorners, RouteTurn};

#[derive(Default, Debug, Serialize)]
pub struct PointCollection {
    points: Vec<PointInfo>,
    point_ids: BTreeMap<Variable, PointId>,
    lines: Vec<Line>,
    #[serde(skip)]
    pairs: HashMap<(PointId, PointId), LineId>,
    routes: Vec<Route>,
    route_ids: BTreeMap<Variable, RouteId>,
    default_width: f64,
    inner_radius: f64,
}

impl PointCollection {
    pub fn new() -> PointCollection {
        Default::default()
    }

    pub fn contains(&self, k: &str) -> bool {
        self.point_ids.contains_key(k)
    }

    pub fn point_iter(&self) -> impl Iterator<Item = &Point> {
        self.points.iter().map(|info| &info.info.value)
    }

    fn get_point_info(&self, k: &str) -> Option<&PointInfo> {
        self.point_ids
            .get(k)
            .and_then(|&PointId(id)| self.points.get(id as usize))
    }

    pub fn get_point_and_id(&self, k: &str) -> Option<(Point, PointId)> {
        self.point_ids.get(k).map(|&id| (self[id].info.value, id))
    }

    pub fn get_point(&self, k: &str) -> Option<Point> {
        self.get_point_info(k).map(|info| info.info.value)
    }

    pub fn get_point_line_number(&self, k: &str) -> Option<usize> {
        self.get_point_info(k).map(|info| info.info.line_number)
    }

    pub fn set_default_width(&mut self, default_width: f64) {
        self.default_width = default_width;
    }

    pub fn set_inner_radius(&mut self, inner_radius: f64) {
        self.inner_radius = inner_radius;
    }

    /// Inserts a new, empty route, and returns the id of that route; or returns an error if a
    /// route with that name has already been defined.
    pub fn insert_route_get_id(
        &mut self,
        name: Variable,
        width: f64,
        styles: Vec<Variable>,
        line_number: usize,
    ) -> Result<RouteId> {
        match self.route_ids.entry(name) {
            Entry::Occupied(e) => {
                let &id = e.get();
                Err(Error::RouteRedefinition {
                    name: e.key().clone(),
                    line: line_number,
                    original_line: self[id].line_number,
                })
            }
            Entry::Vacant(e) => {
                let id = RouteId(self.routes.len());
                self.routes
                    .push(Route::new(e.key().clone(), id, width, styles, line_number));
                e.insert(id);
                Ok(id)
            }
        }
    }

    fn insert_point_get_id(
        &mut self,
        name: Variable,
        value: Point,
        line_number: usize,
    ) -> Result<PointId> {
        match self.point_ids.entry(name) {
            Entry::Occupied(e) => {
                let &id = e.get();
                Err(Error::PointRedefinition {
                    name: e.key().clone(),
                    line: line_number,
                    original_line: self[id].info.line_number,
                })
            }
            Entry::Vacant(e) => {
                let id = PointId(
                    self.points
                        .len()
                        .try_into()
                        .expect("more than 65535 points not supported"),
                );
                self.points.push(PointInfo::new(value, id, line_number));
                e.insert(id);
                Ok(id)
            }
        }
    }

    fn insert_alias(&mut self, name: Variable, id: PointId, line_number: usize) -> Result<()> {
        match self.point_ids.entry(name) {
            Entry::Occupied(e) => {
                let &id = e.get();
                Err(Error::PointRedefinition {
                    name: e.key().clone(),
                    line: line_number,
                    original_line: self[id].info.line_number,
                })
            }
            Entry::Vacant(e) => {
                e.insert(id);
                Ok(())
            }
        }
    }

    /// Returns a `LineId` so that `self` isn't mutably borrowed
    fn get_or_insert_line(&mut self, p1: PointId, p2: PointId) -> LineId {
        if let Some(&line_id) = self.pairs.get(&(p1, p2)) {
            line_id
        } else {
            let line_id = LineId(self.lines.len());
            Self::add_pair(&mut self.pairs, &mut self.points, p1, p2, line_id);
            let p1 = &self[p1];
            let p2 = &self[p2];
            let new_line = Line::from_pair(p1.info, p2.info);
            self.lines.push(new_line);
            line_id
        }
    }

    /// Returns a vector of the points of the line, in the same order as the specified points.
    #[cfg(test)]
    pub fn get_points_of_line(&self, p1: &str, p2: &str) -> Option<Vec<Point>> {
        let p1 = self.get_point_info(p1)?.info;
        let p2 = self.get_point_info(p2)?.info;
        let line = self
            .pairs
            .get(&(p1.id, p2.id))
            .and_then(|&LineId(id)| self.lines.get(id))?;
        if line.distance(p1.value) < line.distance(p2.value) {
            Some(line.points().map(|p| line.point(p.distance)).collect())
        } else {
            Some(
                line.points()
                    .rev()
                    .map(|p| line.point(p.distance))
                    .collect(),
            )
        }
    }

    /// Inserts the point, or if the point already exists, return a point redefinition error.
    pub fn insert_point(
        &mut self,
        name: Variable,
        value: Point,
        provenance: PointProvenance,
        line_number: usize,
    ) -> Result<()> {
        match provenance {
            PointProvenance::None => {
                // just insert the point
                self.insert_point_get_id(name, value, line_number)?;
            }
            PointProvenance::Named(id) => {
                // this point is identical to an existing point; don't add a new point, just add a
                // new reference to the existing one.
                self.insert_alias(name, id, line_number)?;
            }
            PointProvenance::Intersection(pair1, pair2) => {
                let l1 = pair1.map(|(p1, p2)| self.get_or_insert_line(p1, p2));
                let l2 = pair2.map(|(p1, p2)| self.get_or_insert_line(p1, p2));
                if let (Some(l1), Some(l2)) = (l1, l2) {
                    if let Some(existing) = self[l1].intersect(&self[l2]) {
                        // this point already exists
                        self.insert_alias(name, existing, line_number)?;
                        return Ok(());
                    }
                }
                // this is a new point on the intersection of two lines; update both of
                // those lines if they exist.
                let id = self.insert_point_get_id(name, value, line_number)?;
                if let Some(l1) = l1 {
                    for p in self.lines[l1.0].points() {
                        Self::add_pair(&mut self.pairs, &mut self.points, id, p.id, l1);
                    }
                }
                if let Some(l2) = l2 {
                    for p in self.lines[l2.0].points() {
                        Self::add_pair(&mut self.pairs, &mut self.points, id, p.id, l2);
                    }
                }
            }
        }
        Ok(())
    }

    /// This is an associated function so it can be used when another part of `self` is already
    /// borowed.
    fn add_pair(
        pairs: &mut HashMap<(PointId, PointId), LineId>,
        points: &mut [PointInfo],
        p1: PointId,
        p2: PointId,
        line: LineId,
    ) {
        pairs.insert((p1, p2), line);
        pairs.insert((p2, p1), line);
        points[p1.0 as usize].lines.insert(line);
        points[p2.0 as usize].lines.insert(line);
    }

    /// Creates a new line from a start point, a direction, and (name, distance) pairs along the
    /// line for new points to create.
    ///
    /// Because only one existing point is referenced, this necessarily creates a new line.
    pub fn new_line(
        &mut self,
        start_point: Variable,
        direction: Point,
        points: impl IntoIterator<Item = (Variable, f64)>,
        line_number: usize,
    ) -> Result<()> {
        let line_id = LineId(self.lines.len());
        let &start_id = self
            .point_ids
            .get(&start_point)
            .ok_or(Error::Math(MathError::Variable(start_point), line_number))?;
        let origin = self[start_id].info;
        let mut line = Line::from_origin_direction(origin, direction);
        let mut total_distance = 0.0;
        for (name, distance) in points {
            total_distance += distance;
            let point = total_distance * direction + origin.value;
            let id = self.insert_point_get_id(name, point, line_number)?;
            line.add_point(id, total_distance);
        }
        for (&p1, &p2) in line.points().tuple_combinations() {
            Self::add_pair(&mut self.pairs, &mut self.points, p1.id, p2.id, line_id);
        }
        self.lines.push(line);
        Ok(())
    }

    /// Extends the line specified by the given points, with intermediate points indicated as a
    /// fraction of the distance between the given points.
    pub fn extend_line(
        &mut self,
        start_point: Variable,
        end_point: Variable,
        points: impl IntoIterator<Item = (Variable, f64)>,
        line_number: usize,
    ) -> Result<()> {
        let start_id = *self
            .point_ids
            .get(&start_point)
            .ok_or(Error::Math(MathError::Variable(start_point), line_number))?;
        let end_id = *self
            .point_ids
            .get(&end_point)
            .ok_or(Error::Math(MathError::Variable(end_point), line_number))?;
        let line_id = self.get_or_insert_line(start_id, end_id);
        let start = self[start_id].info.value;
        let end = self[end_id].info.value;
        let direction = end - start;
        let (start_distance, distance_scale) = {
            let line = &self[line_id];
            (line.distance(start), line.relative_distance(start, end))
        };
        for (name, distance) in points {
            let id = self.insert_point_get_id(name, distance * direction + start, line_number)?;
            self[line_id].add_point(id, distance * distance_scale + start_distance);
        }
        for (&p1, &p2) in self.lines[line_id.0].points().tuple_combinations() {
            Self::add_pair(&mut self.pairs, &mut self.points, p1.id, p2.id, line_id);
        }
        Ok(())
    }

    /// Appends a given segment to the given route.
    pub fn add_segment<'a>(
        &mut self,
        route: RouteId,
        start: &'a str,
        end: &'a str,
        offset: isize,
    ) -> Result<(), &'a str> {
        let p1 = self.get_point_info(start).ok_or(start)?.info;
        let p2 = self.get_point_info(end).ok_or(end)?.info;
        let line_id = self.get_or_insert_line(p1.id, p2.id);
        let route_segment = self[route].add_segment(p1.id, p2.id, offset);
        let width = self[route].width;
        self[line_id].add_segment(p1, p2, offset, width, route_segment);
        Ok(())
    }

    pub fn routes(&self) -> Vec<Path> {
        let mut route_corners = HashMap::new();
        for route in &self.routes {
            self.extend_route_corners(route, &mut route_corners);
        }

        self.routes
            .iter()
            .map(|route| self.route_to_path(route, &route_corners))
            .collect()
    }

    fn extend_route_corners(&self, route: &Route, route_corners: &mut RouteCorners) {
        for (current, next) in route.iter().tuple_windows() {
            if current.end == next.start
                && self.are_collinear(current.start, current.end, next.end)
                    == Collinearity::NotCollinear
            {
                let corner = route_corners.entry(current.end).or_default();
                let line_in = &self[(current.start, current.end)];
                let line_out = &self[(next.start, next.end)];
                let start_pt = self[current.start].info;
                let corner_pt = self[current.end].info;
                let end_pt = self[next.end].info;

                let (rev_in, seg_in) = line_in.get_segment(start_pt, corner_pt);
                let (rev_out, seg_out) = line_out.get_segment(corner_pt, end_pt);
                let off_in = seg_in.calculate_offset(current.offset, rev_in, self.default_width);
                let off_out = seg_out.calculate_offset(next.offset, rev_out, self.default_width);
                let (start_pt, _) = seg_in.endpoints(rev_in);
                let (_, end_pt) = seg_out.endpoints(rev_out);
                let start_pt = self[start_pt.id].info;
                let end_pt = self[end_pt.id].info;
                let in_dir = (start_pt.value - corner_pt.value).unit();
                let out_dir = (end_pt.value - corner_pt.value).unit();
                let arc_width =
                    self.inner_radius / calculate_tan_half_angle(in_dir, out_dir).sqrt();
                let (delta_in, delta_out) = calculate_longitudinal_offsets(
                    in_dir, out_dir,
                    // `off_in` is reversed because `in_dir` is pointing from `corner` to `start`,
                    // but `off_in` is calculated along the segment from `start` to `corner`
                    -off_in, off_out,
                );
                let perp_in = arc_width + delta_in;
                let perp_out = arc_width + delta_out;
                let turn_in = RouteTurn {
                    transverse: current.offset,
                    longitudinal: perp_in,
                };
                let turn_out = RouteTurn {
                    transverse: -next.offset,
                    longitudinal: perp_out,
                };
                // positive if out_dir is clockwise of in_dir
                // => positive == turning left
                if out_dir.cross(*in_dir) > 0.0 {
                    corner.insert_left(start_pt.id, turn_in);
                    corner.insert_right(end_pt.id, turn_out);
                } else {
                    corner.insert_right(start_pt.id, turn_in);
                    corner.insert_left(end_pt.id, turn_out);
                }
            }
        }
    }

    fn route_to_path(&self, route: &Route, route_corners: &RouteCorners) -> Path {
        let mut path = Path::new(route.name.clone(), route.style.clone());
        if let Some(segment) = route.first() {
            // the start of the route
            path.operations.push(self.segment_start(segment));
            for (current, next) in route.iter().tuple_windows() {
                // process `current` in the loop; `next` will be handled on the next iteration, or
                // after the loop, for the last segment.
                path.operations
                    .extend(self.parallel_shifts(current, route_corners));
                if current.end == next.start {
                    let route_corner = route_corners.get(&current.end);
                    let in_pt = self.get_other_segment_endpoint(current.start, current.end);
                    let out_pt = self.get_other_segment_endpoint(next.end, next.start);
                    let longitudinal_in = route_corner.and_then(|rc| rc.get(in_pt)).unwrap_or(0.0);
                    let longitudinal_out =
                        route_corner.and_then(|rc| rc.get(out_pt)).unwrap_or(0.0);
                    match self.are_collinear(current.start, current.end, next.end) {
                        Collinearity::Sequential => {
                            // parallel shift
                            if let Some(shift) = self.parallel_shift(
                                current,
                                next,
                                longitudinal_in,
                                longitudinal_out,
                            ) {
                                path.operations.push(shift);
                            }
                        }
                        Collinearity::NotSequential => {
                            if current.offset == -next.offset {
                                // no turn, just a straight line ending.
                                path.operations.push(self.segment_end(current));
                            } else {
                                // u-turn
                                path.operations
                                    .push(self.u_turn(current, next, longitudinal_in));
                            }
                        }
                        Collinearity::NotCollinear => {
                            // corner
                            path.operations.push(self.corner(
                                current,
                                next,
                                longitudinal_in,
                                longitudinal_out,
                            ));
                        }
                    }
                } else {
                    // end this line, and move to the start of the next.
                    path.operations.push(self.segment_end(current));
                    path.operations.push(self.segment_start(next));
                }
            }
            let current = route.last().unwrap();
            path.operations
                .extend(self.parallel_shifts(current, route_corners));
            path.operations.push(self.segment_end(current));
        }
        path
    }

    /// Finds the segment along the line from `far` to `near` which contains `near`, and returns
    /// the endpoint of that segment closest to `far`.
    fn get_other_segment_endpoint(&self, far: PointId, near: PointId) -> PointId {
        let (rev, seg) = self[(far, near)].get_segment(self[far].info, self[near].info);
        seg.endpoints(rev).0.id
    }

    pub fn parallel_shifts<'a>(
        &'a self,
        segment: &'a RouteSegment,
        route_corners: &'a RouteCorners,
    ) -> impl Iterator<Item = Operation> + 'a {
        // this is only called on segments which have already been added, so we can be sure that
        // all the points mentioned are valid.
        let start_id = segment.start;
        let end_id = segment.end;
        let start = self[start_id].info;
        let end = self[end_id].info;
        let line = &self[(start_id, end_id)];
        let (reverse, segments) = line.segments_between(start, end);
        let offset = segment.offset;
        segments.tuple_windows().filter_map(move |(prev, next)| {
            let offset_in = prev.calculate_offset(offset, reverse, self.default_width);
            let offset_out = next.calculate_offset(offset, reverse, self.default_width);
            if crate::values::float_eq(offset_in, offset_out) {
                None
            } else {
                let (in_pt, at_pt) = prev.endpoints(reverse);
                let (_, out_pt) = next.endpoints(reverse);
                let direction = if reverse {
                    -line.direction.unit()
                } else {
                    line.direction.unit()
                };
                let point = self[at_pt.id].info.value;
                let route_corner = route_corners.get(&at_pt.id);
                let longitudinal_in = route_corner.and_then(|rc| rc.get(in_pt.id)).unwrap_or(0.0);
                let longitudinal_out = route_corner.and_then(|rc| rc.get(out_pt.id)).unwrap_or(0.0);
                Some(Operation {
                    point,
                    kind: OperationKind::Shift {
                        direction,
                        offset_in,
                        offset_out,
                        longitudinal_in,
                        longitudinal_out,
                    },
                })
            }
        })
    }

    pub fn parallel_shift(
        &self,
        segment_in: &RouteSegment,
        segment_out: &RouteSegment,
        longitudinal_in: f64,
        longitudinal_out: f64,
    ) -> Option<Operation> {
        let start_id = segment_in.start;
        let end_id = segment_in.end;
        let start = self[start_id].info;
        let end = self[end_id].info;
        let line = &self[(start_id, end_id)];
        let (reverse, prev, next) = line.segments_at(start, end);
        let offset_in = prev.calculate_offset(segment_in.offset, reverse, self.default_width);
        let offset_out = next.calculate_offset(segment_out.offset, reverse, self.default_width);
        if crate::values::float_eq(offset_in, offset_out) {
            None
        } else {
            let direction = if reverse {
                -line.direction.unit()
            } else {
                line.direction.unit()
            };
            Some(Operation {
                point: end.value,
                kind: OperationKind::Shift {
                    direction,
                    offset_in,
                    offset_out,
                    longitudinal_in,
                    longitudinal_out,
                },
            })
        }
    }

    pub fn u_turn(
        &self,
        segment_in: &RouteSegment,
        segment_out: &RouteSegment,
        longitudinal: f64,
    ) -> Operation {
        let start_id = segment_in.start;
        let end_id = segment_in.end;
        let start = self[start_id].info;
        let end = self[end_id].info;
        let line = &self[(start_id, end_id)];
        let (reverse, seg) = line.get_segment(start, end);
        let direction = if reverse {
            -line.direction.unit()
        } else {
            line.direction.unit()
        };
        let offset_in = seg.calculate_offset(segment_in.offset, reverse, self.default_width);
        let offset_out = seg.calculate_offset(segment_out.offset, !reverse, self.default_width);
        Operation {
            point: end.value,
            kind: OperationKind::UTurn {
                direction,
                longitudinal,
                offset_in,
                offset_out,
            },
        }
    }

    pub fn corner(
        &self,
        segment_in: &RouteSegment,
        segment_out: &RouteSegment,
        offset_long_in: f64,
        offset_long_out: f64,
    ) -> Operation {
        let start_id = segment_in.start;
        let corner_id = segment_in.end;
        let end_id = segment_out.end;
        let start = self[start_id].info;
        let corner = self[corner_id].info;
        let end = self[end_id].info;
        let line_in = &self[(start_id, corner_id)];
        let line_out = &self[(corner_id, end_id)];
        let (reverse_in, seg_in) = line_in.get_segment(start, corner);
        let (reverse_out, seg_out) = line_out.get_segment(end, corner);

        let transverse_in =
            seg_in.calculate_offset(segment_in.offset, reverse_in, self.default_width);
        let transverse_out =
            seg_out.calculate_offset(segment_out.offset, !reverse_out, self.default_width);

        let (long_in, long_out) = calculate_longitudinal_offsets(
            (start.value - corner.value).unit(),
            (end.value - corner.value).unit(),
            -transverse_in,
            transverse_out,
        );
        let arc_width = (offset_long_in - long_in).max(offset_long_out - long_out);

        Operation::new_corner(
            start.value,
            corner.value,
            end.value,
            transverse_in,
            transverse_out,
            arc_width,
        )
    }

    pub fn segment_start(&self, segment: &RouteSegment) -> Operation {
        self.segment_start_or_end(segment, true)
    }

    pub fn segment_end(&self, segment: &RouteSegment) -> Operation {
        self.segment_start_or_end(segment, false)
    }

    fn segment_start_or_end(&self, segment: &RouteSegment, is_start: bool) -> Operation {
        let start_id = segment.start;
        let end_id = segment.end;
        let start = self[start_id].info;
        let end = self[end_id].info;
        let line = &self[(start_id, end_id)];
        let (this, other) = if is_start { (start, end) } else { (end, start) };
        let (reverse, seg) = line.get_segment(other, this);
        // if `is_start`, we reversed the start and end points already, so flip `reverse`
        let reverse = reverse ^ is_start;
        let offset = seg.calculate_offset(segment.offset, reverse, self.default_width);
        let direction = if reverse {
            -line.direction.unit()
        } else {
            line.direction.unit()
        };
        Operation {
            point: this.value,
            kind: if is_start {
                OperationKind::Start { offset, direction }
            } else {
                OperationKind::End { offset, direction }
            },
        }
    }

    pub fn are_collinear(&self, p1: PointId, p2: PointId, p3: PointId) -> Collinearity {
        // this is only called on segments which have already been added, so we can be sure that
        // all the points mentioned are valid.
        if self.pairs[&(p1, p2)] != self.pairs[&(p2, p3)] {
            Collinearity::NotCollinear
        } else {
            let line = &self[(p1, p2)];
            let p1 = line.line_point(self[p1].info);
            let p2 = line.line_point(self[p2].info);
            let p3 = line.line_point(self[p3].info);
            if p1 <= p2 && p2 <= p3 || p3 <= p2 && p2 <= p1 {
                Collinearity::Sequential
            } else {
                Collinearity::NotSequential
            }
        }
    }
}

impl Index<PointId> for PointCollection {
    type Output = PointInfo;

    fn index(&self, PointId(idx): PointId) -> &PointInfo {
        &self.points[idx as usize]
    }
}

impl IndexMut<PointId> for PointCollection {
    fn index_mut(&mut self, PointId(idx): PointId) -> &mut PointInfo {
        &mut self.points[idx as usize]
    }
}

impl Index<LineId> for PointCollection {
    type Output = Line;

    fn index(&self, LineId(idx): LineId) -> &Line {
        &self.lines[idx]
    }
}

impl IndexMut<LineId> for PointCollection {
    fn index_mut(&mut self, LineId(idx): LineId) -> &mut Line {
        &mut self.lines[idx]
    }
}

impl Index<(PointId, PointId)> for PointCollection {
    type Output = Line;

    fn index(&self, (p1, p2): (PointId, PointId)) -> &Line {
        &self[self.pairs[&(p1, p2)]]
    }
}

impl Index<RouteId> for PointCollection {
    type Output = Route;

    fn index(&self, RouteId(idx): RouteId) -> &Route {
        &self.routes[idx]
    }
}

impl IndexMut<RouteId> for PointCollection {
    fn index_mut(&mut self, RouteId(idx): RouteId) -> &mut Route {
        &mut self.routes[idx]
    }
}

/// The result of `are_collinear`.
#[derive(Clone, Copy, Debug, PartialEq, Eq)]
pub enum Collinearity {
    /// The three points are collinear, and in order.
    Sequential,
    /// The three points are collinear, but not in order.
    NotSequential,
    /// The three points are not collinear.
    NotCollinear,
}

#[derive(Clone, Debug, Serialize)]
pub struct PointInfo {
    #[serde(flatten)]
    info: PointInfoLite,
    lines: HashSet<LineId>,
}

#[derive(Clone, Copy, Debug, Serialize)]
pub struct PointInfoLite {
    value: Point,
    id: PointId,
    line_number: usize,
}

impl PointInfo {
    pub fn new(value: Point, id: PointId, line_number: usize) -> PointInfo {
        PointInfo {
            info: PointInfoLite {
                value,
                id,
                line_number,
            },
            lines: HashSet::new(),
        }
    }
}

#[derive(Clone, Copy, Eq, PartialEq, Hash, Ord, PartialOrd, Serialize)]
#[serde(transparent)]
pub struct PointId(u16);

impl fmt::Debug for PointId {
    fn fmt(&self, f: &mut fmt::Formatter) -> fmt::Result {
        // print on a single line even with `#?` formatter
        write!(f, "PointId({})", self.0)
    }
}

#[derive(Clone, Debug, Serialize)]
pub struct Route {
    /// The name of the route.
    name: Variable,
    /// The id of the route.
    id: RouteId,
    /// The width of the route line.
    width: f64,
    /// The style (if any) for the route.
    style: String,
    /// The segments making up the route.
    segments: Vec<RouteSegment>,
    /// The number of the line where the route is defined.
    line_number: usize,
}

impl Route {
    fn new(
        name: Variable,
        id: RouteId,
        width: f64,
        style: Vec<Variable>,
        line_number: usize,
    ) -> Route {
        Route {
            name,
            id,
            width,
            style: style.join(" "),
            segments: Vec::new(),
            line_number,
        }
    }

    fn add_segment(&mut self, start: PointId, end: PointId, offset: isize) -> RouteSegmentRef {
        let index = self.len();
        self.segments.push(RouteSegment { start, end, offset });
        RouteSegmentRef {
            route: self.id,
            index,
        }
    }

    fn first(&self) -> Option<&RouteSegment> {
        self.segments.first()
    }

    fn last(&self) -> Option<&RouteSegment> {
        self.segments.last()
    }

    fn len(&self) -> usize {
        self.segments.len()
    }

    fn iter(&self) -> ::std::slice::Iter<RouteSegment> {
        self.segments.iter()
    }
}

impl Index<usize> for Route {
    type Output = RouteSegment;

    fn index(&self, index: usize) -> &RouteSegment {
        &self.segments[index]
    }
}

impl IndexMut<usize> for Route {
    fn index_mut(&mut self, index: usize) -> &mut RouteSegment {
        &mut self.segments[index]
    }
}

#[derive(Clone, Copy, Eq, PartialEq, Hash, Ord, PartialOrd, Serialize)]
#[serde(transparent)]
pub struct RouteId(usize);

impl fmt::Debug for RouteId {
    fn fmt(&self, f: &mut fmt::Formatter) -> fmt::Result {
        // print on a single line even with `#?` formatter
        write!(f, "RouteId({})", self.0)
    }
}

/// A segment of a route.
#[derive(Clone, Copy, Debug, Serialize)]
pub struct RouteSegment {
    pub start: PointId,
    pub end: PointId,
    pub offset: isize,
}

/// A reference to a segment of a route, referencing it by its `RouteId` and the index into that
/// route's list of segments.
#[derive(Clone, Copy, Debug, Eq, PartialEq, Hash, Serialize)]
pub struct RouteSegmentRef {
    pub route: RouteId,
    pub index: usize,
}

#[cfg(test)]
mod tests {
    use super::*;

    #[test]
    fn extend_line_in_order() {
        let mut points = PointCollection::new();
        points
            .insert_point("A".into(), Point(0.0, 0.0), PointProvenance::None, 0)
            .unwrap();
        points
            .insert_point("B".into(), Point(2.0, 0.0), PointProvenance::None, 1)
            .unwrap();
        points
            .extend_line(
                "A".into(),
                "B".into(),
                vec![("C".into(), 0.1), ("D".into(), 0.5)],
                2,
            )
            .unwrap();
        let a_id = points.point_ids["A"];
        let b_id = points.point_ids["B"];
        let line = &points[(a_id, b_id)];
        assert_eq!(line.direction, Point(2.0, 0.0));
        assert_eq!(
            line.points().map(|p| p.distance).collect::<Vec<_>>(),
            &[0.0, 0.1, 0.5, 1.0]
        );
    }

    #[test]
    fn extend_line_in_reverse_order() {
        let mut points = PointCollection::new();
        points
            .insert_point("A".into(), Point(0.0, 0.0), PointProvenance::None, 0)
            .unwrap();
        points
            .insert_point("B".into(), Point(2.0, 0.0), PointProvenance::None, 1)
            .unwrap();
        points
            .extend_line(
                "A".into(),
                "B".into(),
                vec![("C".into(), 0.5), ("D".into(), 0.1)],
                2,
            )
            .unwrap();
        let a_id = points.point_ids["A"];
        let b_id = points.point_ids["B"];
        let line = &points[(a_id, b_id)];
        assert_eq!(line.direction, Point(2.0, 0.0));
        assert_eq!(
            line.points().map(|p| p.distance).collect::<Vec<_>>(),
            &[0.0, 0.1, 0.5, 1.0]
        );
    }

    #[test]
    fn new_line() {
        let mut points = PointCollection::new();
        points
            .insert_point("A".into(), Point(0.0, 0.0), PointProvenance::None, 0)
            .unwrap();
        points
            .new_line(
                "A".into(),
                Point(2.0, 0.0),
                vec![("B".into(), 1.0), ("C".into(), 0.5), ("D".into(), 1.0)],
                2,
            )
            .unwrap();
        let a_id = points.point_ids["A"];
        let b_id = points.point_ids["B"];
        let line = &points[(a_id, b_id)];
        assert_eq!(line.direction, Point(2.0, 0.0));
        assert_eq!(
            line.points().map(|p| p.distance).collect::<Vec<_>>(),
            &[0.0, 1.0, 1.5, 2.5]
        );
    }

    #[test]
    fn segments_containing_point() {
        let mut points = PointCollection::new();
        points
            .insert_point("A".into(), Point(0.0, 0.0), PointProvenance::None, 0)
            .unwrap();
        points
            .new_line(
                "A".into(),
                Point(2.0, 0.0),
                vec![("B".into(), 1.0), ("C".into(), 0.5), ("D".into(), 1.0)],
                2,
            )
            .unwrap();
        let route = points
            .insert_route_get_id("red".into(), 1.0, Vec::new(), 3)
            .unwrap();
        points.add_segment(route, "A", "B", 0).unwrap();
        points.add_segment(route, "B", "D", 0).unwrap();
        let a_id = points.point_ids["A"];
        let b_id = points.point_ids["B"];
        let c_id = points.point_ids["C"];
        let d_id = points.point_ids["D"];
        let line = &points[(a_id, b_id)];
        assert_eq!(
            line.get_segments_containing_point(points[a_id].info),
            [None, line.get_segment_by_index(0)]
        );
        assert_eq!(
            line.get_segments_containing_point(points[b_id].info),
            [line.get_segment_by_index(0), line.get_segment_by_index(1)]
        );
        assert_eq!(
            line.get_segments_containing_point(points[c_id].info),
            [None, line.get_segment_by_index(1)]
        );
        assert_eq!(
            line.get_segments_containing_point(points[d_id].info),
            [line.get_segment_by_index(1), None]
        );
    }
}<|MERGE_RESOLUTION|>--- conflicted
+++ resolved
@@ -8,25 +8,16 @@
 use serde::Serialize;
 
 use crate::{
-    corner::{calculate_longitudinal_offsets, calculate_tan_half_angle, Corner, ParallelShift},
-    document::Document,
+    corner::{calculate_longitudinal_offsets, calculate_tan_half_angle},
     error::{Error, MathError, Result},
     expressions::Variable,
+    intermediate_representation::{Operation, OperationKind, Path},
     values::{Point, PointProvenance},
 };
 
 mod line;
 mod route_corner;
 
-<<<<<<< HEAD
-=======
-use crate::corner::{calculate_longitudinal_offsets, calculate_tan_half_angle};
-use crate::error::{EvaluatorError, MathError};
-use crate::expressions::Variable;
-use crate::intermediate_representation::{Operation, OperationKind, Path};
-use crate::values::{Point, PointProvenance};
-
->>>>>>> abcffea3
 use line::{Line, LineId};
 use route_corner::{RouteCorners, RouteTurn};
 
