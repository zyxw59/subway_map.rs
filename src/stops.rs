use std::collections::HashMap;

use smol_str::SmolStr;
use svg::node::{
    element::{Circle, Group, Text},
    Node,
};

use crate::{
<<<<<<< HEAD
    document::Document,
    error::{Error, MathError, Result},
=======
    error::{EvaluatorError, MathError},
>>>>>>> abcffea3
    values::{Point, Value},
};

/// A stop.
#[derive(Debug, serde::Serialize)]
pub struct Stop {
    /// Location of the stop
    pub point: Point,
    /// Styles applying to the stop
    pub styles: Vec<SmolStr>,
    /// Type of marker to use for the stop
    pub marker_type: SmolStr,
    /// The parameters for the marker
    pub marker_parameters: HashMap<SmolStr, Value>,
    /// The input line the stop is defined on
    pub input_line: usize,
}

impl Stop {
<<<<<<< HEAD
    pub fn draw(&self, document: &mut Document) -> Result<()> {
=======
    pub fn to_svg(&self) -> Result<Group, EvaluatorError> {
>>>>>>> abcffea3
        let mut group = Group::new().set(
            "class",
            format!("stop {} {}", self.marker_type, self.styles.join(" ")),
        );
        match &*self.marker_type {
            "circle" => {
                let radius = self.get_parameter_typed::<f64>("r")?;
                let circ = Circle::new()
                    .set("cx", self.point.0)
                    .set("cy", self.point.1)
                    .set("r", radius);
                group.append(circ);
            }
            "text" => {
                let text = self.get_parameter_typed::<&str>("text")?;
                let anchor = self
                    .get_optional_parameter_typed::<Anchor>("anchor")?
                    .unwrap_or_default();
                let angle = self
                    .get_optional_parameter_typed::<f64>("angle")?
                    .unwrap_or(0.0);
                // TODO(#15): handle multi-line text
                let text_el = Text::new(text)
                    .set("x", self.point.0)
                    .set("y", self.point.1)
                    .set("text-anchor", anchor.horizontal_anchor())
                    .set("dominant-baseline", anchor.vertical_anchor())
                    .set(
                        "transform",
                        format!("rotate({} {} {})", angle, self.point.0, self.point.1),
                    );
                group.append(text_el);
            }
            // TODO(#16): more marker types?
            // TODO(#17): user-defined marker types?
            _ => {
                return Err(Error::UndefinedStopMarker {
                    name: self.marker_type.clone(),
                    line: self.input_line,
                })
            }
        }
        Ok(group)
    }

    fn get_parameter(&self, arg: &'static str) -> Result<&Value> {
        self.marker_parameters
            .get(arg)
            .ok_or_else(|| Error::MissingMarkerArg {
                marker: self.marker_type.clone(),
                arg,
                line: self.input_line,
            })
    }

    fn get_parameter_typed<'a, T>(&'a self, arg: &'static str) -> Result<T>
    where
        T: TryFrom<&'a Value, Error = MathError>,
    {
        self.get_parameter(arg)
            .and_then(|val| T::try_from(val).map_err(|err| self.invalid_arg_error(arg, err)))
    }

    fn get_optional_parameter_typed<'a, T>(&'a self, arg: &'static str) -> Result<Option<T>>
    where
        T: TryFrom<&'a Value, Error = MathError>,
    {
        self.marker_parameters
            .get(arg)
            .map(|val| T::try_from(val).map_err(|err| self.invalid_arg_error(arg, err)))
            .transpose()
    }

    fn invalid_arg_error(&self, arg: &'static str, error: MathError) -> Error {
        Error::InvalidMarkerArg {
            marker: self.marker_type.clone(),
            arg,
            line: self.input_line,
            error,
        }
    }
}

<<<<<<< HEAD
#[derive(Debug, Default)]
pub struct StopCollection {
    pub stops: Vec<Stop>,
}

impl StopCollection {
    pub fn push(&mut self, stop: Stop) {
        self.stops.push(stop);
    }

    pub fn draw(&self, document: &mut Document) -> Result<()> {
        for stop in &self.stops {
            stop.draw(document)?;
        }
        Ok(())
    }
}

=======
>>>>>>> abcffea3
macro_rules! anchor_enum {
    ($(#[$attrs:meta])*
     $vis:vis enum $ty_name:ident {
         $($(#[$var_attrs:meta])* $parse:literal => $variant:ident),* $(,)?
    }) => {
        $(#[$attrs])*
        $vis enum $ty_name {
            $($(#[$var_attrs])* $variant,)*
        }

        impl $ty_name {
            $vis const VARIANTS: &'static [&'static str] = &[$($parse,)*];
        }

        impl<'a> TryFrom<&'a str> for $ty_name {
            type Error = UnknownAnchor<'a>;

            fn try_from(s: &'a str) -> Result<Self, Self::Error> {
                match s {
                    $($parse => Ok(Self::$variant),)*
                    actual => Err(UnknownAnchor {
                        actual,
                        expected: Self::VARIANTS,
                    }),
                }
            }
        }
    };
}

anchor_enum! {
    #[derive(Copy, Clone, Debug, Default)]
    pub enum Anchor {
        #[default]
        "bottom-left" => BottomLeft,
        "bottom" => Bottom,
        "bottom-right" => BottomRight,
        "left" => Left,
        "center" => Center,
        "right" => Right,
        "top-left" => TopLeft,
        "top" => Top,
        "top-right" => TopRight,
    }
}

impl Anchor {
    pub fn horizontal_anchor(self) -> &'static str {
        match self {
            Self::BottomLeft | Self::Left | Self::TopLeft => "start",
            Self::Bottom | Self::Center | Self::Top => "middle",
            Self::BottomRight | Self::Right | Self::TopRight => "end",
        }
    }

    pub fn vertical_anchor(self) -> &'static str {
        match self {
            Self::BottomLeft | Self::Bottom | Self::BottomRight => "alphabetic",
            Self::Left | Self::Center | Self::Right => "central",
            Self::TopLeft | Self::Top | Self::TopRight => "hanging",
        }
    }
}

impl TryFrom<&'_ Value> for Anchor {
    type Error = MathError;

    fn try_from(value: &Value) -> Result<Self, Self::Error> {
        <&str>::try_from(value)?
            .try_into()
            .map_err(|e: UnknownAnchor| MathError::Domain(e.to_string()))
    }
}

#[derive(Debug, thiserror::Error)]
#[error("Unknown anchor value: {actual} (expected one of {expected:?})")]
pub struct UnknownAnchor<'a> {
    actual: &'a str,
    expected: &'static [&'static str],
}<|MERGE_RESOLUTION|>--- conflicted
+++ resolved
@@ -7,12 +7,7 @@
 };
 
 use crate::{
-<<<<<<< HEAD
-    document::Document,
     error::{Error, MathError, Result},
-=======
-    error::{EvaluatorError, MathError},
->>>>>>> abcffea3
     values::{Point, Value},
 };
 
@@ -32,11 +27,7 @@
 }
 
 impl Stop {
-<<<<<<< HEAD
-    pub fn draw(&self, document: &mut Document) -> Result<()> {
-=======
-    pub fn to_svg(&self) -> Result<Group, EvaluatorError> {
->>>>>>> abcffea3
+    pub fn to_svg(&self) -> Result<Group> {
         let mut group = Group::new().set(
             "class",
             format!("stop {} {}", self.marker_type, self.styles.join(" ")),
@@ -120,27 +111,6 @@
     }
 }
 
-<<<<<<< HEAD
-#[derive(Debug, Default)]
-pub struct StopCollection {
-    pub stops: Vec<Stop>,
-}
-
-impl StopCollection {
-    pub fn push(&mut self, stop: Stop) {
-        self.stops.push(stop);
-    }
-
-    pub fn draw(&self, document: &mut Document) -> Result<()> {
-        for stop in &self.stops {
-            stop.draw(document)?;
-        }
-        Ok(())
-    }
-}
-
-=======
->>>>>>> abcffea3
 macro_rules! anchor_enum {
     ($(#[$attrs:meta])*
      $vis:vis enum $ty_name:ident {
